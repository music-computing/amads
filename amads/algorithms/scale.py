"""Scale event timings in a score by a given factor."""

from ..core.basics import EventGroup


def scale(score, factor=2.0, dim="all"):
    """Scale event timings in a score by a given factor.

    Original doc: https://citeseerx.ist.psu.edu/document?repid=rep1&type=pdf&doi=6e06906ca1ba0bf0ac8f2cb1a929f3be95eeadfa#page=88

    Parameters
    ----------
    score : EventGroup
        Score object or other EventGroup object to be modified
    factor : float
        Amount to scale by (must be > 0)
    dim : {'onset', 'duration', 'all'}
        Dimension to scale:
        - 'onset': scales the onset times of all events
        - 'duration': scales the durations of all non-EventGroup events (Note, Rest)
        - 'all': scales both onset times and durations

    Returns
    -------
    EventGroup
        The scaled version of the input score (modified in place)
    """
    assert dim in ["all", "onset", "duration"]
    if dim == "all":
        scale(score, factor, "duration")
        scale(score, factor, "onset")
        return score
    for elem in score.content:
        if isinstance(elem, EventGroup):
            scale(elem, factor, dim)
            if dim == "onset":
                elem.onset *= factor
        else:
            if dim == "duration":
                elem.duration *= factor
            elif dim == "onset":
                elem.onset *= factor
<<<<<<< HEAD
=======
            else:
                raise ValueError(f"Invalid dimension: {dim}")
>>>>>>> f46d585c
        score.duration = max(score.duration, elem.offset)
    return score<|MERGE_RESOLUTION|>--- conflicted
+++ resolved
@@ -25,25 +25,27 @@
     EventGroup
         The scaled version of the input score (modified in place)
     """
+    # Algorithm: onset times are scaled when all deltas are scaled.
+    # Note that setting onsets directly is not straightforward: if
+    # you scale the parent onset first (changing the delta) that
+    # will change all the children onsets before you get a chance
+    # to scale them. If you scale the children first, then they
+    # will have incorrect values after you scale the parent.
+
     assert dim in ["all", "onset", "duration"]
     if dim == "all":
         scale(score, factor, "duration")
         scale(score, factor, "onset")
         return score
+    if dim == "onset":
+        score.delta *= factor
+    else:  # dim must be duration
+        score.duration *= factor
     for elem in score.content:
         if isinstance(elem, EventGroup):
             scale(elem, factor, dim)
-            if dim == "onset":
-                elem.onset *= factor
-        else:
-            if dim == "duration":
-                elem.duration *= factor
-            elif dim == "onset":
-                elem.onset *= factor
-<<<<<<< HEAD
-=======
-            else:
-                raise ValueError(f"Invalid dimension: {dim}")
->>>>>>> f46d585c
-        score.duration = max(score.duration, elem.offset)
+        elif dim == "onsets":
+            elem.delta *= factor
+        else:  # dim == "duration"
+            elem.duration *= factor
     return score