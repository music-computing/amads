"""Scale event timings in a score by a given factor."""

from ..core.basics import EventGroup


def scale(score, factor=2.0, dim="all"):
    """Scale event timings in a score by a given factor.

    Original doc: https://citeseerx.ist.psu.edu/document?repid=rep1&type=pdf&doi=6e06906ca1ba0bf0ac8f2cb1a929f3be95eeadfa#page=88

    Parameters
    ----------
    score : EventGroup
        Score object or other EventGroup object to be modified
    factor : float
        Amount to scale by (must be > 0)
    dim : {'start', 'duration', 'all'}
        Dimension to scale:
        - 'start': scales the start times of all events
        - 'duration': scales the durations of all non-EventGroup events (Note, Rest)
        - 'all': scales both start times and durations

    Returns
    -------
    EventGroup
        The scaled version of the input score (modified in place)
    """
    if dim == "all":
        scale(score, factor, "duration")
        scale(score, factor, "start")
        return score
    for elem in score.content:
        if isinstance(elem, EventGroup):
            scale(elem, factor, dim)
            if dim == "start":
<<<<<<< HEAD
                elem.onset *= 2
=======
                elem.start *= factor
>>>>>>> 05739317
        else:
            if dim == "duration":
                elem.duration *= factor
            elif dim == "start":
<<<<<<< HEAD
                elem.onset *= 2
        score.duration = max(score.duration, elem.offset)
=======
                elem.start *= factor
        score.duration = max(score.duration, elem.end)
>>>>>>> 05739317
    return score<|MERGE_RESOLUTION|>--- conflicted
+++ resolved
@@ -33,20 +33,11 @@
         if isinstance(elem, EventGroup):
             scale(elem, factor, dim)
             if dim == "start":
-<<<<<<< HEAD
-                elem.onset *= 2
-=======
                 elem.start *= factor
->>>>>>> 05739317
         else:
             if dim == "duration":
                 elem.duration *= factor
             elif dim == "start":
-<<<<<<< HEAD
-                elem.onset *= 2
+                elem.start *= factor
         score.duration = max(score.duration, elem.offset)
-=======
-                elem.start *= factor
-        score.duration = max(score.duration, elem.end)
->>>>>>> 05739317
     return score