<<<<<<< HEAD
"""

Original doc: https://citeseerx.ist.psu.edu/document?repid=rep1&type=pdf&doi=6e06906ca1ba0bf0ac8f2cb1a929f3be95eeadfa#page=88

Scales note data in given dimension (onset, duration, or both)

Input arguments:
SCORE = score object/other EventGroup object (Note: This method MODIFIES the score object input)
FACTOR = amount of scale (must be > 0)
DIM = dimension ('onset', 'duration','all')
    - 'onset': scales the onset of ALL EVENTS
    - 'duration': scales the durations of ALL NON-EVENTGROUP EVENTS (Note, Rest)
    - 'all': scales both the onset and the duration

Output:
SCORE = the scaled version of the input object

Examples:
scaled_score = scale(score.copy(),'onset',2); % scales onset by a factor of 2
scaled_score = scale(score.copy(),'duration',0.5); % shortens durations by a factor of 2

"""
=======
"""Scale event timings in a score by a given factor."""
>>>>>>> 05739317

from ..core.basics import EventGroup


<<<<<<< HEAD
def scale(score, factor=2, dim="all"):
    assert dim in ["all", "onset", "duration"]
=======
def scale(score, factor=2.0, dim="all"):
    """Scale event timings in a score by a given factor.

    Original doc: https://citeseerx.ist.psu.edu/document?repid=rep1&type=pdf&doi=6e06906ca1ba0bf0ac8f2cb1a929f3be95eeadfa#page=88

    Parameters
    ----------
    score : EventGroup
        Score object or other EventGroup object to be modified
    factor : float
        Amount to scale by (must be > 0)
    dim : {'start', 'duration', 'all'}
        Dimension to scale:
        - 'start': scales the start times of all events
        - 'duration': scales the durations of all non-EventGroup events (Note, Rest)
        - 'all': scales both start times and durations

    Returns
    -------
    EventGroup
        The scaled version of the input score (modified in place)
    """
>>>>>>> 05739317
    if dim == "all":
        scale(score, factor, "duration")
        scale(score, factor, "onset")
        return score
    for elem in score.content:
        if isinstance(elem, EventGroup):
            scale(elem, factor, dim)
<<<<<<< HEAD
            if dim == "onset":
                elem.onset *= factor
        else:
            if dim == "duration":
                elem.duration *= factor
            elif dim == "onset":
                elem.onset *= factor
            else:
                raise ValueError(f"Invalid dimension: {dim}")
        score.duration = max(score.duration, elem.offset)
=======
            if dim == "start":
                elem.start *= factor
        else:
            if dim == "duration":
                elem.duration *= factor
            elif dim == "start":
                elem.start *= factor
        score.duration = max(score.duration, elem.end)
>>>>>>> 05739317
    return score<|MERGE_RESOLUTION|>--- conflicted
+++ resolved
@@ -1,37 +1,8 @@
-<<<<<<< HEAD
-"""
-
-Original doc: https://citeseerx.ist.psu.edu/document?repid=rep1&type=pdf&doi=6e06906ca1ba0bf0ac8f2cb1a929f3be95eeadfa#page=88
-
-Scales note data in given dimension (onset, duration, or both)
-
-Input arguments:
-SCORE = score object/other EventGroup object (Note: This method MODIFIES the score object input)
-FACTOR = amount of scale (must be > 0)
-DIM = dimension ('onset', 'duration','all')
-    - 'onset': scales the onset of ALL EVENTS
-    - 'duration': scales the durations of ALL NON-EVENTGROUP EVENTS (Note, Rest)
-    - 'all': scales both the onset and the duration
-
-Output:
-SCORE = the scaled version of the input object
-
-Examples:
-scaled_score = scale(score.copy(),'onset',2); % scales onset by a factor of 2
-scaled_score = scale(score.copy(),'duration',0.5); % shortens durations by a factor of 2
-
-"""
-=======
 """Scale event timings in a score by a given factor."""
->>>>>>> 05739317
 
 from ..core.basics import EventGroup
 
 
-<<<<<<< HEAD
-def scale(score, factor=2, dim="all"):
-    assert dim in ["all", "onset", "duration"]
-=======
 def scale(score, factor=2.0, dim="all"):
     """Scale event timings in a score by a given factor.
 
@@ -54,7 +25,7 @@
     EventGroup
         The scaled version of the input score (modified in place)
     """
->>>>>>> 05739317
+    assert dim in ["all", "onset", "duration"]
     if dim == "all":
         scale(score, factor, "duration")
         scale(score, factor, "onset")
@@ -62,7 +33,6 @@
     for elem in score.content:
         if isinstance(elem, EventGroup):
             scale(elem, factor, dim)
-<<<<<<< HEAD
             if dim == "onset":
                 elem.onset *= factor
         else:
@@ -73,14 +43,4 @@
             else:
                 raise ValueError(f"Invalid dimension: {dim}")
         score.duration = max(score.duration, elem.offset)
-=======
-            if dim == "start":
-                elem.start *= factor
-        else:
-            if dim == "duration":
-                elem.duration *= factor
-            elif dim == "start":
-                elem.start *= factor
-        score.duration = max(score.duration, elem.end)
->>>>>>> 05739317
     return score