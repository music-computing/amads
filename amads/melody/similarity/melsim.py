--- conflicted
+++ resolved
@@ -91,13 +91,9 @@
 from functools import cache, wraps
 from types import SimpleNamespace
 
-<<<<<<< HEAD
+from tenacity import RetryError, Retrying, stop_after_attempt, wait_exponential
+
 from amads.core.basics import Score
-=======
-from tenacity import RetryError, Retrying, stop_after_attempt, wait_exponential
-
-from amads.core.basics import Note, Score
->>>>>>> 3e34efbe
 from amads.pitch.ismonophonic import ismonophonic
 from amads.utils import check_python_package_installed
 
