"""
This function implements the local boundary detection model
by Cambouropoulos (1997)

Function input:
    Musical score (as specified in basics.py)

Function output:
    (note start, strength) list
    note that since we are dealing with a monophonic score, each start
    corresponds to only 1 unique note, we can ensure that each output
    corresponds to a unique monophonic piece of music

Here's a few questions that we need to answer before deciding
on what our output should be...
(1) How do we represent causal relationship within our current score/part
structure?
(2) How do we encode additional information within the confines of the inherent
structure of the score? how do we do so in an extensible manner (preferably
external to the Score itself?)
Note that the matlab version has a column matrix of strengths, where the
row position of each weight corresponds to the row position of the note
in the score matrix...

What additional structure do we need to port the matlab version faithfully?
The problems are 2-fold:
(1) we have a partial ordering in our version of the score, instead of
the total ordering done in the matlab version.
(2) we don't have a way to correspond information to each score element
(e.g. note, measure, chord, etc.)

Things we need from basics.py:
(1) each event should have not only a parent, but also the ability to obtain
immediate successors and predecessors within the current containing object.

How about, we have a column matrix with weak references to the notes in the
argument score?
Note here that we can't segment the output into individual scores, because
there are no clear defined boundaries, only "soft" boundaries.
Another problem is, is it appropriate for each of these segmentation algorithms
to have wildly different output structures?
For that matter, what should we do with standardizing output structure?
Note to strength dictionary? Too complex.
Since we are only dealing with monophonic scores in these algorithms, we can
leverage the fact that each note start has a unique note in the score and
emit start and strength pairs...
"""

from ..core.basics import Score
from ..pitch.ismonophonic import ismonophonic


def boundary(score: Score):
    """
    Given a score, returns the following:
    (1) If score is not monophonic, we raise an exception
    (2) If score has notes, we return a a list of tuples containing
    note start and its corresponding strength, respectively
    """
    if not ismonophonic(score):
        raise ValueError("Score must be monophonic")

<<<<<<< HEAD
    notes = score.sorted_notes()
=======
    # extracting note references here from our flattened score
    notes = list(flattened_score.find_all(Note))

    # sort the notes
    notes.sort(key=lambda note: (note.onset, -note.pitch.keynum))
>>>>>>> f46d585c

    # profiles
    pp = [abs(pair[1].keynum - pair[0].keynum) for pair in zip(notes, notes[1:])]
    po = [pair[1].onset - pair[0].onset for pair in zip(notes, notes[1:])]
    pr = [max(0, pair[1].onset - pair[0].offset) for pair in zip(notes, notes[1:])]

    def list_degrees(profile):
        ret_list = [
            abs(pair[1] - pair[0]) / (1e-6 + pair[1] + pair[0])
            for pair in zip(profile, profile[1:])
        ]
        ret_list.append(0)
        return ret_list

    # degrees of change
    rp = list_degrees(pp)
    ro = list_degrees(po)
    rr = list_degrees(pr)

    def list_strengths(profile, degrees):
        degrees_sum = [0]
        for degree_pair in zip(degrees, degrees[1:]):
            degrees_sum.append(degree_pair[0] + degree_pair[1])
        strengths = [pair[0] * pair[1] for pair in zip(profile, degrees_sum)]
        max_strength = max(strengths)
        if max_strength > 0.1:
            strengths = [x / max_strength for x in strengths]
        return strengths

    sp = list_strengths(pp, rp)
    so = list_strengths(po, ro)
    sr = list_strengths(pr, rr)

    b = [1]
    for sp_elem, so_elem, sr_elem in zip(sp, so, sr):
        b.append(0.25 * sp_elem + 0.5 * so_elem + 0.25 * sr_elem)
    assert len(b) == len(notes)

    return [(note.onset, boundary) for (note, boundary) in zip(notes, b)]<|MERGE_RESOLUTION|>--- conflicted
+++ resolved
@@ -60,15 +60,7 @@
     if not ismonophonic(score):
         raise ValueError("Score must be monophonic")
 
-<<<<<<< HEAD
     notes = score.sorted_notes()
-=======
-    # extracting note references here from our flattened score
-    notes = list(flattened_score.find_all(Note))
-
-    # sort the notes
-    notes.sort(key=lambda note: (note.onset, -note.pitch.keynum))
->>>>>>> f46d585c
 
     # profiles
     pp = [abs(pair[1].keynum - pair[0].keynum) for pair in zip(notes, notes[1:])]
