"""
Provides the `skyline` function
"""

from ..core.basics import Part, Score


def skyline(score: Score, threshold: float = 0.1):
    """
    Finds the skyline of a musical score.

    (Copy-pasted from Prof Dannenberg's email)
    Filters a score, removing any note that is below another note.
    There are tricky edge cases:

    - A lower note that quickly is followed by a higher note: Probably the
      right thing is ignore the lower note if the time to the upper note is
      less than some threshold (maybe default to 0.1 beats) that can be set
      through a keyword parameter.
    - (not implemented yet) A rolled chord with 10 notes starts at the bottom,
      and every 0.05 quarter notes, a new note enters. So the previous rule
      applies to each note but the top note is a full 0.45 quarters after the
      first one? Do we still ignore notes? I would say yes.
    - A lower note is not so quickly followed by a higher note. Shorten the
      lower note to end at the time of the upper note.
    - An upper note of a melody sustains in a legato fashion past the next,
      but lower, note of the melody. Though musically the upper note should
      be shortened and we should keep the lower note, the "skyline" concept
      says the top note has priority, so shift the onset time of the lower
      note to the end time of the upper note, and shorten the lower note
      duration so that it still ends at the same time as before.
    - It is common to have melodies in lower voices. This algorithm just fails
      to find the melody.


    Args:
        score (Score): The musical score to filter
        threshold (float, optional): The threshold for quickly followed notes
                                     (default 0.1)

    Returns:
        Score: A new score containing the "skyline" notes
    """

<<<<<<< HEAD
    score = score.merge_tied_notes()
    new_score = score.emptycopy()
    skyline = Part(new_score)
    notes = score.sorted_notes()

    print("Skyline input note onsets and pitches:")
    for note in notes:
        print(str(note.onset) + "/" + str(note.pitch.keynum), end=" ")
    print()

    # Algorithm: the basic idea is to scan notes and copy them
    # to skyline, a Part object. We can use shallow copy
    # because notes are already deep copied from score after
    # merge_tied_notes.
    #
    # In the outer looop, we test each note to see if it is below
    # the skyline as it exists so far. Since we process in order,
    # we know each note starts after all notes in the skyline, so
    # time overlap occurs when a note starts before the end of a
    # skyline note. (Use a threshold in case the note starts at
    # approximately the previous note end time) When a note is
    # added to the skyline, it may be above an existing skyline
    # note that started earlier, so the inner loop deals with
    # this problem.
    #
    # In the inner loop, we remove skyline notes that started before
    # the new note and are below it (if they were above, the new note
    # would have been filtered out before we got to this part). Since
    # notes have arbitrary duration, *any* skuyline note could potentially
    # overlap in time and be below the new note, so we have to check
    # all skyline notes. We search in reverse order so that we can remove
    # notes from skyline without worrying about the index changing.
    # Since we know the new note starts after all skyline notes, again we
    # can test for time overlap by checking if the new note starts before
    # the end of the skyline note. We remove the lower note only when
    # the new note starts within threshold of the skuyline note. Otherwise,
    # the lower note plays for longer than threshold before the new note:
    # we shorten the duration of the lower note to end at the onset time
    # of the new note.
    #
    # A consequence of this algorithm is that a very long low note will
    # be shortened to the onset time of a new note, so a piano roll like
    # this:                      ----------
    #          ------------------------------------------
    # will result in this:       ----------
    #          ------------------          (nothing here)
    # rather than this:          ----------
    #          ------------------          --------------
    # A faster algorithm would avoid iterating over all skyline notes
    # (twice!) since we know the skyline is monophonic and ordered.
=======
    # flatten method alone doesn't merge tied notes for some reason
    score = score.strip_ties()
    if not score.is_flattened_and_collapsed():
        score = score.flatten(collapse=True)
    filtered_notes = []
    notes = list(score.find_all(Note))

    # sort the notes by start, if start is equal, sort by pitch
    notes.sort(key=lambda note: (note.onset, -note.pitch.keynum))
>>>>>>> f46d585c

    for i in range(len(notes)):
        note = notes[i]
        print("Processing note ", end="")
        note.show()
        # ignore notes that are below another existing note in skyline
        if any(
<<<<<<< HEAD
            note.pitch.keynum < prev.pitch.keynum
            and note.onset < prev.offset - threshold
            for prev in skyline.content
=======
            note.pitch.keynum < prev.pitch.keynum and note.onset < prev.offset
            for prev in filtered_notes
>>>>>>> f46d585c
        ):
            print("Skipping note ", end="")
            note.show()
            continue

        # append the note to skyline
        print("Adding note ", end="")
        note.show()
        note.deepcopy_into(skyline)

        # remove notes in skyline that are below the current note

        for j in reversed(range(len(skyline.content))):
            if (
<<<<<<< HEAD
                skyline.content[j].pitch.keynum < note.pitch.keynum
                and note.onset < skyline.content[j].offset
            ):
                # remove low notes quickly followed by a higher note
                if skyline.content[j].onset > note.onset - threshold:
                    print("Removing note ", end="")
                    skyline.content[j].show()
                    skyline.content.pop(j)
=======
                filtered_notes[j].pitch.keynum < note.pitch.keynum
                and filtered_notes[j].offset > note.onset
            ):
                # remove low notes quickly followed by a higher note
                if filtered_notes[j].onset > note.onset - threshold:
                    filtered_notes.pop(j)
>>>>>>> f46d585c
                # keep low notes not so quickly followed by a higher note
                # but shorten the duration to prevent overlap
                else:
<<<<<<< HEAD
                    print("Shortening note ", end="")
                    skyline.content[j].show()
                    skyline.content[j].offset = note.onset
=======
                    note_end = min(note.onset, filtered_notes[j].offset)
                    filtered_notes[j].duration = note_end - filtered_notes[j].onset

    # create a new score and part to store the filtered notes
    new_score = Score()
    new_part = Part()
    for note in filtered_notes:
        new_part.insert(note)
    new_score.insert(new_part)
>>>>>>> f46d585c

    return new_score<|MERGE_RESOLUTION|>--- conflicted
+++ resolved
@@ -42,16 +42,10 @@
         Score: A new score containing the "skyline" notes
     """
 
-<<<<<<< HEAD
     score = score.merge_tied_notes()
     new_score = score.emptycopy()
     skyline = Part(new_score)
     notes = score.sorted_notes()
-
-    print("Skyline input note onsets and pitches:")
-    for note in notes:
-        print(str(note.onset) + "/" + str(note.pitch.keynum), end=" ")
-    print()
 
     # Algorithm: the basic idea is to scan notes and copy them
     # to skyline, a Part object. We can use shallow copy
@@ -93,17 +87,6 @@
     #          ------------------          --------------
     # A faster algorithm would avoid iterating over all skyline notes
     # (twice!) since we know the skyline is monophonic and ordered.
-=======
-    # flatten method alone doesn't merge tied notes for some reason
-    score = score.strip_ties()
-    if not score.is_flattened_and_collapsed():
-        score = score.flatten(collapse=True)
-    filtered_notes = []
-    notes = list(score.find_all(Note))
-
-    # sort the notes by start, if start is equal, sort by pitch
-    notes.sort(key=lambda note: (note.onset, -note.pitch.keynum))
->>>>>>> f46d585c
 
     for i in range(len(notes)):
         note = notes[i]
@@ -111,14 +94,9 @@
         note.show()
         # ignore notes that are below another existing note in skyline
         if any(
-<<<<<<< HEAD
             note.pitch.keynum < prev.pitch.keynum
             and note.onset < prev.offset - threshold
             for prev in skyline.content
-=======
-            note.pitch.keynum < prev.pitch.keynum and note.onset < prev.offset
-            for prev in filtered_notes
->>>>>>> f46d585c
         ):
             print("Skipping note ", end="")
             note.show()
@@ -133,7 +111,6 @@
 
         for j in reversed(range(len(skyline.content))):
             if (
-<<<<<<< HEAD
                 skyline.content[j].pitch.keynum < note.pitch.keynum
                 and note.onset < skyline.content[j].offset
             ):
@@ -142,31 +119,11 @@
                     print("Removing note ", end="")
                     skyline.content[j].show()
                     skyline.content.pop(j)
-=======
-                filtered_notes[j].pitch.keynum < note.pitch.keynum
-                and filtered_notes[j].offset > note.onset
-            ):
-                # remove low notes quickly followed by a higher note
-                if filtered_notes[j].onset > note.onset - threshold:
-                    filtered_notes.pop(j)
->>>>>>> f46d585c
                 # keep low notes not so quickly followed by a higher note
                 # but shorten the duration to prevent overlap
                 else:
-<<<<<<< HEAD
                     print("Shortening note ", end="")
                     skyline.content[j].show()
                     skyline.content[j].offset = note.onset
-=======
-                    note_end = min(note.onset, filtered_notes[j].offset)
-                    filtered_notes[j].duration = note_end - filtered_notes[j].onset
-
-    # create a new score and part to store the filtered notes
-    new_score = Score()
-    new_part = Part()
-    for note in filtered_notes:
-        new_part.insert(note)
-    new_score.insert(new_part)
->>>>>>> f46d585c
 
     return new_score