# basics.py - basic symbolic music representation classes
# fmt: off
# flake8: noqa E129,E303
"""
Quick overview: The basic hierarchy of a score is shown here.
Each level of this hierarchy can contain 0
or more instances of the next level. Levels are optional,
allowing for more note-list-like representations:

Score (one per musical work or movement)
    Part (one per instrument)
        Staff (usually 1, but e.g. 2 for grand staff)
            Measure (one for each measure)
                (Measure can contain multiple instances of the following)
                Note
                Rest
                Chord
                    Note (one for each note of the chord)
                KeySignature
                TimeSignature

A "flattened" score looks like this:

Score (one per musical work or movement)
    Part (one per instrument)
        Note (no other instances allowed, no ties)

Score, Part, Staff, Measure, and Chord are all EventGroups and
their constructors can take a list of Events as their content.

The safe way to construct a score is to fully specify onsets
for every Event. These onsets are absolute and will not be adjusted
*provided that* the parent onset is also specified.

However, for convenience and to support simple constructs such as
  Chord(Note(pitch=60), Note(pitch=64)),
onsets are optional and default to None. To make this simple example
work:
1) Concurrences (Score, Part, and Chord) replace unspecified (None) 
   onsets in their immediate content with the parent's onset (or 0
   if it is None).
2) Sequences (Staff, Measure) replace unspecified (None) onsets in
   their immediate content starting with the parent's onset (or 0 if 
   None) for the first event and the offset of the previous Event for
   subsequent events.
3) To handle the construction of nested Events, when an unspecified
   (None) onset of an EventGroup is replaced, the entire subtree of
   its content is shifted by the same amount. E.g. if a Chord is
   constructed with Notes with unspecified onsets, the Notes onsets
   will initially be replaced with zeros. Then, if the Chord onset is
   unspecified (None) and the Chord is passed in the content of a
   Measure and the Chord onset is replaced with 1.0, then the Notes
   are shifted to 1.0. If the Measure is then passed in the content
    of a Staff, the Measure and all its content might be shifted again.
"""

import copy
from math import floor
from typing import Generator, Optional, Type, Union

from amads.core.pitch import Pitch
from amads.core.time_map import TimeMap


class Event:
    """A superclass for Note, Rest, EventGroup, and just about
    anything that takes place in time.

    Parameters
    ----------
        parent : Optional[EventGroup]
            The containing object or None.
        onset : float
            The onset (start) time.
        duration : float
            The duration of the event in quarters or seconds.

    Attributes
    ----------
        parent : Optional[Event]
            The containing object or None.
        _onset : float
            The onset (start) time.
        duration : float
            The duration of the event in quarters or seconds.
    """
    __slots__ = ["parent", "_onset", "duration", "info"]

    def __init__(self, parent: Optional["EventGroup"],
                 onset: float, duration: float):
        """
        Initialize an Event instance.
        """
        self.parent = None
        self._onset = onset
        self.duration = duration
        self.info = None

        if parent:
            assert isinstance(parent, EventGroup)
            parent.insert(self)


    def set(self, property, value):
        """Set a property on this Event. Every event can be extended
        with additional properties.

        Parameters
        ----------
        property : str
            The name of the property to set.
        value : Any
            The value to assign to the property.
        """
        if self.info is None:
            self.info = {}
        self.info[property] = value


    def get(self, property, default=None):
        """Get the value of a property from this Event.

        Parameters
        ----------
        property : str
            The name of the property to get.
        default : Any, optional
            The default value to return if the property is not found.
            (Defaults to None)

        Returns
        -------
        Any
            The value of the specified property.
        """
        return self.info.get(property, default)


    def has(self, property) -> bool:
        """Check if the Event has a specific property.

        Parameters
        ----------
        property : str
            The name of the property to check.

        Returns
        -------
        bool
            True if the property exists, False otherwise.
        """
        return property in self.info


    def copy(self, parent: Optional["EventGroup"] = None) -> "Event":
        """
        Return a deep copy of the Event instance except for the parent,
        which may be provided as an argument. See also copyempty to copy
        an EventGroup without the content.

        Returns
        -------
        Event
            A deep copy (except for parent) of the Event instance.
        """
        # remove link to parent to break link going up the tree
        # preventing deep copy from copying the entire tree
        original_parent = self.parent
        self.parent = None
        c = copy.deepcopy(self)  # deep copy of this event down to leaf nodes
        self.parent = original_parent  # restore link to parent
        if parent:
            parent.insert(c)
        return c


    @property
    def onset(self) -> float:
        """Retrieve the onset (start) time.

        Returns
        -------
        float
            The onset (start) time.
        """
        return self._onset


    @onset.setter
    def onset(self, onset: float) -> None:
        """Set the onset (start) time.

        Parameters
        ----------
        onset : float
            The new onset (start) time.
        """
        self._onset = onset


    @property
    def units_are_seconds(self) -> bool:
        """Check if the times are in seconds.

        Returns
        -------
        bool
            True if the event's times in seconds and there is a parent.
        """
        return self.parent.units_are_seconds if self.parent else False


    @property
    def units_are_quarters(self) -> bool:
        """Check if the times are in quarters.

        Returns
        -------
        bool
            True if the event's times in quarters and there is a parent.
        """
        return self.parent.units_are_quarters if self.parent else False


    def _convert_to_seconds(self, time_map: TimeMap) -> None:
        """Convert the event's duration and onset to seconds using the
        provided TimeMap.

        Parameters
        ----------
        time_map : TimeMap
            The TimeMap object used for conversion.
        """
        onset_time = time_map.beat_to_time(self.onset)
        offset_time = time_map.time_to_beat(self.offset)
        self.onset = onset_time
        self.duration = offset_time - onset_time


    def _convert_to_quarters(self, time_map: TimeMap) -> None:
        """Convert the event's duration and onset to quarters using the
        provided TimeMap.

        Parameters
        ----------
        time_map : TimeMap
            The TimeMap object used for conversion.
        """
        onset_quarters = time_map.time_to_beat(self.onset)
        offset_quarters = time_map.time_to_beat(self.offset)
        self.onset = onset_quarters
        self.duration = offset_quarters - onset_quarters


    @property
    def offset(self) -> float:
        """Retrieve the global offset (stop) time.

        Returns
        -------
        float
            The global offset (stop) time.
        """
        return self.onset + self.duration


    @offset.setter
    def offset(self, offset: float) -> None:
        """Set the global offset (stop) time.

        Parameters
        ----------
        offset : float
            The new global offset (stop) time.
        """
        self.duration = offset - self.onset


    @property
    def part(self) -> Optional["Part"]:
        """Retrieve the Part containing this event

        Returns
        -------
        Optional[Part]
            The Part containing this event or None if not found."""
        p = self.parent
        while p and not isinstance(p, Part):
            p = p.parent
        return p


    @property
    def score(self) -> Optional["Score"]:
        """Retrieve the Score containing this event

        Returns
        -------
        Optional[Score]
            The Score containing this event or None if not found."""
        p = self.parent
        while p and not isinstance(p, Score):
            p = p.parent
        return p


    @property
    def staff(self) -> Optional["Staff"]:
        """Retrieve the Staff containing this event

        Returns
        -------
        Optional[Staff]
            The Staff containing this event or None if not found."""
        p = self.parent
        while p and not isinstance(p, Staff):
            p = p.parent
        return p



class Rest(Event):
    """Rest represents a musical rest. It is normally an element of
    a Measure.

    Parameters
    ----------
        parent : Optional[EventGroup], optional
            The containing object or None.
        onset : float, optional
            The onset (start) time. An initial value of None might
            be assigned when the Note is inserted into an EventGroup.
            (Defaults to None)
        duration : float, optional
            The duration of the rest in quarters or seconds. (Defaults to 1)

    Attributes
    ----------
        parent : Optional[EventGroup]
            The containing object or None.
        onset : float, optional
            The onset (start) time. None represents an unspecified onset.
        duration : float
            The duration of the rest in quarters or seconds.
    """
    __slots__ = []

    def __init__(self, parent: Optional["EventGroup"] = None,
                 onset: Optional[float] = None, duration: float = 1):
        super().__init__(parent, onset, duration)


    def show(self, indent: int = 0) -> "Rest":
        """Display the Rest information.

        Parameters
        ----------
        indent : int, optional
            The indentation level for display. (Defaults to 0)

        Returns
        -------
        Rest
            The Rest instance itself.
        """

        print(" " * indent, f"Rest at {self.onset:.3f} ",
              f"duration {self.duration:.3f}", sep="")
        return self



class Note(Event):
    """Note represents a musical note. It is normally an element of
    a Measure.

    Parameters
    ----------
        parent : Optional[EventGroup], optional
            The containing object or None.
        onset : float, optional
            The onset (start) time. An initial value of None might
            be assigned when the Note is inserted into an EventGroup.
            (Defaults to None)
        duration : float, optional
            The duration of the note in quarters or seconds. (Defaults to 1)
        pitch : Union[Pitch, int], optional
            A Pitch object or an integer MIDI key number that will be
            converted to a Pitch object. (Defaults to C4)
        dynamic : Optional[Union[int, str]], optional
            Dynamic level (MIDI velocity) or string. (Defaults to None)
        lyric : Optional[str], optional
            Lyric text. (Defaults to None)

    Attributes
    ----------
        parent : Optional[EventGroup]
            The containing object or None.
        onset : Optional[float]
            The onset (start) time. None represents an unspecified onset.
        duration : float
            The duration of the note in quarters or seconds. See the
            property tied_duration for the duration of an entire group
            if the note is the first of a tied group of notes.
        pitch : Pitch
            The pitch of the note.
        dynamic : Optional[Union[int, str]]
            Dynamic level (MIDI velocity) or string.
        lyric : Optional[str]
            Lyric text.
        tie : Optional[Note]
            The note that this note is tied to, if any.
    """
    __slots__ = ["pitch", "dynamic", "lyric", "tie"]

    def __init__(self,
                 parent: Optional["EventGroup"] = None,
                 onset: Optional[float] = None,
                 duration: float = 1,
                 pitch: Union["Pitch", int, None] = 60,
                 dynamic: Union[int, str, None] = None,
                 lyric: Optional[str] = None):
        """Initialize a Note instance.
        pitch is normally a Pitch, but can be an integer MIDI key number
        that will be converted to a Pitch object.
        """
        super().__init__(parent, onset, duration)
        if isinstance(pitch, Pitch):
            self.pitch = pitch
        elif pitch:
            self.pitch = Pitch(pitch)
        else:
            self.pitch = Pitch(60)
        self.dynamic = dynamic
        self.lyric = lyric
        self.tie = None


    def __deepcopy__(self, memo: bool = None) -> "Note":
        """Return a deep copy of the Note instance. The pitch is
        shallow copied to avoid copying the entire Pitch object.

        Parameters
        ----------
        memo : bool, optional
            A dictionary to keep track of already copied objects.
            (Defaults to None)

        Returns
        -------
        Note
            A deep copy of the Note instance with a shallow copy of the pitch.
        """
        cls = self.__class__
        result = cls.__new__(cls)
        memo[id(self)] = result


    def __deepcopy__(self, memo):
        """Return a deep copy of the Note instance. The pitch is
        shallow copied to avoid copying the entire Pitch object.

        Parameters
        ----------
        memo : dict
            A dictionary to keep track of already copied objects.

        Returns
        -------
        Note
            A deep copy of the Note instance with a shallow copy of the pitch.
        """
        cls = self.__class__
        result = cls.__new__(cls)
        memo[id(self)] = result

        # Iterate up the superclass chain and copy __slots__ at each level
        # If there is a __dict__, it will be in a __slots__ and will be deep
        # copied, so all attributes in __dict__ will be copied. If there is
        # multiple inheritance with duplicated slots, this will copy the
        # duplicated slot two (or more) times, but it should get the right
        # result.
        for base in cls.__mro__:
            if hasattr(base, '__slots__'):
                slots = base.__slots__
                if isinstance(slots, str):
                    slots = [slots]
                for slot in slots:
                    if slot == "pitch":
                        result.pitch = self.pitch
                    else:
                        setattr(result, slot,
                                copy.deepcopy(getattr(self, slot), memo))

        return result

    @property
    def tied_duration(self) -> float:
        """Retrieve the duration of the note in quarters or seconds.
        If the note is the first note of a group of tied notes,
        return the duration of the entire group.

        Returns
        -------
        float
            The duration of the note in quarters or seconds.
        """
        duration = self.duration
        if self.tie is not None:
            duration += self.tie.tied_duration  # recursively sum all tied durations
        return duration


    def show(self, indent: int = 0, tied: bool = False) -> "Note":
        """Show the note with its pitch name, onset, duration, and optional
        tie, dynamic, and lyric information.

        Parameters
        ----------
        indent : int, optional
            The indentation level for display. (Defaults to 0)

        Returns
        -------
        Note
            The Note instance itself.
        """
        tie_info = ""
        if self.tie is not None:
            tie_info = " tied"
        dynamic_info = ""
        if self.dynamic is not None:
            dynamic_info = " dyn " + str(self.dynamic)
        lyric_info = ""
        if self.lyric is not None:
            lyric_info = " lyric " + self.lyric
        tie_prefix = "  tied to " if tied else ""
        if self.onset == None:
            onset = "NO ONSET"
        else:
            onset = f"{self.onset:0.3f}"
        if self.duration == None:
            duration = "NO DURATION"
        else:
            duration = f"{self.duration:0.3f}"
        print(" " * indent, f"{tie_prefix}Note at {onset}:",
              f"duration {duration} pitch ",
              self.name_with_octave, tie_info, dynamic_info, lyric_info, sep="")
        if self.tie:
            self.tie.show(indent + 2, tied=True)
        return self


    @property
    def step(self) -> str:
        """Retrieve the name of the pitch, e.g. A, B, C, D, E, F, G
        corresponding to letter names without accidentals.
        """
        return self.pitch.step


    @property
    def name(self) -> str:
        """Retrieve the string representation of the pitch name,
        including accidentals, e.g. A# or Bb.
        """
        return self.pitch.name


    @property
    def name_with_octave(self) -> str:
        """Retrieve the string representation of the pitch name
        with octave, e.g. A4 or Bb3.
        """
        return self.pitch.name_with_octave


    @property
    def pitch_class(self) -> int:
        """Retrieve the pitch class of the note, e.g. 0, 1, 2, ..., 11."""
        return self.pitch.pitch_class


    @pitch_class.setter
    def pitch_class(self, pc: int) -> None:
        """Set the pitch class of the note.

        Parameters
        ----------
        pc : int
            The new pitch class value.
        """
        self.pitch.pitch_class = pc


    @property
    def octave(self) -> int:
        """Retrieve the octave number of the note, based on keynum.
        E.g. C4 is enharmonic to B#3 and represent the same (more or less)
        pitch, but BOTH have an octave of 4. On the other hand name()
        will return "C4" and "B#3", respectively.

        Returns
        -------
        int
            The octave number of the note.
        """
        return self.octave


    @octave.setter
    def octave(self, oct: int) -> None:
        """Set the octave number of the note.

        Parameters
        ----------
        oct : int
            The new octave number.
        """
        self.pitch.octave = oct


    @property
    def keynum(self) -> int:
        """Retrieve the MIDI key number of the note, e.g. C4 = 60.

        Returns
        -------
        int
            The MIDI key number of the note.
        """
        return self.pitch.keynum


    def enharmonic(self) -> "Pitch":
        """Return a Pitch where alt is zero or has the opposite sign and
        where alt is minimized. E.g. enharmonic(C-double-flat) is A-sharp
        (not B-flat). If alt is zero, return a Pitch with alt of +1 or -1
        if possible. Otherwise, return a Pitch with alt of -2.

        Returns
        -------
        Pitch
            A Pitch object representing the enharmonic equivalent of the note.
        """
        return self.pitch.enharmonic()


    def upper_enharmonic(self) -> "Pitch":
        """Return a valid Pitch with alt decreased by 1 or 2, e.g. C#->Db,
        C##->D, C###->D#.

        Returns
        -------
        Pitch
            A Pitch object representing the upper enharmonic
            equivalent of the note.
        """
        return self.pitch.upper_enharmonic()


    def lower_enharmonic(self) -> "Pitch":
        """Return a valid Pitch with alt increased by 1 or 2, e.g. Db->C#,
        D->C##, D#->C###.

        Returns
        -------
        Pitch
            A Pitch object representing the lower enharmonic
            equivalent of the note.
        """
        return self.pitch.lower_enharmonic()



class TimeSignature(Event):
<<<<<<< HEAD
    """
    TimeSignature is a zero-duration Event with timesig info.

    Parameters
    ----------
    delta
        start time in quarters as an delta from parent's start time
    # duration  # TODO
    #     duration in quarters
    # _parent  # TODO
    #     weak reference to containing object if any
    beat
        the so-called "numerator" of the time signature: beats per measure, a number, which may be a fraction.
    beat_type
        the so-called "denominator" of the time signature: a whole number power of 2, e.g. 1, 2, 4, 8, 16, 32, 64.
    """

    def __init__(self, beat=4, beat_type=4, delta=0):
        super().__init__(0, delta)
        self.beat = beat
        self.beat_type = beat_type
        self.check_valid()

    def check_valid(self):
        def is_power_of_two(n):
            return n > 0 and (n & (n - 1)) == 0

        if not is_power_of_two(self.beat_type):
            raise ValueError(f"Beat type set as {self.beat_type} must be a power of 2.")

    def copy(self):
        """Make a copy of just this object with no parent."""
        return TimeSignature(self.beat, self.beat_type, delta=self.delta)

    def show(self, indent=0):
        print(
            " " * indent,
            f"TimeSignature at {self.onset:0.3f} delta ",
            f"{self.delta:0.3f}: {self.beat}/{self.beat_type}",
            sep="",
        )
=======
    """TimeSignature is a zero-duration Event with timesig info.

    Parameters
    ----------
        parent : Optional[EventGroup], optional
            The containing object or None. (Defaults to None)
        onset : float, optional
            The onset (start) time. An initial value of None might
            be assigned when the TimeSignature is inserted into an EventGroup.
            (Defaults to None)
        upper : float, optional
            The "numerator" of the key signature: subdivisions units per
            measure, a number, which may be a fraction. (Defaults to 4)
        lower : int, optional
            The "denominator" of the key signature: a whole number power
            of 2, e.g. 1, 2, 4, 8, 16, 32, 64. (Defaults to 4) representing
            the symbol for one subdivision, e.g. 4 implies quarter note.

    Attributes
    ----------
        parent : Optional[EventGroup]
            The containing object or None.
        onset : float
            The onset (start) time.
        duration : float
            Always zero for this subclass.
        upper : float
            The "numerator" of the key signature: subdivisions per measure.
        lower : int
            The "denominator" of the key signature: a whole number power of 2.
    """
    __slots__ = ["upper", "lower"]

    def __init__(self,
                 parent: Optional["EventGroup"] = None,
                 onset: float = 0.0, upper: float = 4.0, lower: int = 4):
        super().__init__(parent, 0, onset)
        self.upper = upper
        self.lower = lower


    def show(self, indent: int = 0) -> "TimeSignature":
        """Display the TimeSignature information.

        Parameters
        ----------
        indent : int, optional
            The indentation level for display. (Defaults to 0)

        Returns
        -------
        TimeSignature
            The TimeSignature instance itself.
        """
        print(" " * indent, f"TimeSignature at {self.onset:0.3f}: ",
              f"{self.upper}/{self.lower}", sep="")
>>>>>>> 61f299a0
        return self



class KeySignature(Event):
    """KeySignature is a zero-duration Event with keysig info.

    Parameters
    ----------
        parent : Optional[EventGroup], optional
            The containing object or None. (Defaults to None)
        onset : float, optional
            The onset (start) time. An initial value of None might
            be assigned when the KeySignature is inserted into an EventGroup.
            (Defaults to None)
        keysig : int, optional
            An integer representing the number of sharps (if positive)
            and flats (if negative), e.g. -3 for Eb major or C minor.
            (Defaults to 0)

    Attributes
    ----------
        parent : Optional[EventGroup]
            The containing object or None.
        onset : float
            The onset (start) time.
        duration : float
            Always zero for this subclass.
        keysig : int
            An integer representing the number of sharps and flats.
    """
    __slots__ = ["keysig"]

    def __init__(self, parent: Optional["EventGroup"] = None,
                 onset: float = 0.0, keysig: int = 0):
        super().__init__(parent=parent, onset=onset, duration=0)
        self.keysig = keysig


    def show(self, indent: int = 0) -> "KeySignature":
        """Display the KeySignature information.

        Parameters
        ----------
        indent : int, optional
            The indentation level for display. (Defaults to 0)

        Returns
        -------
        KeySignature
            The KeySignature instance itself.
        """
        print(" " * indent, f"KeySignature at {self.onset:0.3f}:",
              abs(self.keysig), " sharps" if self.keysig > 0 else " flats",
              sep="")
        return self




class EventGroup(Event):
    """An EventGroup is a collection of Event objects. This is an abstract
    class. Use one of the subclasses: Score, Part, Staff, Measure or Chord.

    Normally, you create any EventGroup (Chord, Measure, Staff, Part, Score)
    with no content, then add content, either in bulk by simply setting the
    content attribute to a list where list elements are Events whose parent
    attributes have been set to the group, or one event at a time, by calling
    the group's insert method. (This will change the event parent from None
    to the group.) In this style, it is recommended to specify all onsets
    and durations explicitly, including the onset of the group itself.

    Alternatively, you can provide content when the group is constructed.
    Chord, Measure, Staff, Part, and Score all have *args parameters so that
    you can write something like
        Score(Part(Staff(Measure(Note(...), Note(...)),
                         Measure(Note(...), Note(...)))))
    In this case, it is recommended that you leave the onsets of content
    and chord unknown (None, the default). Then, as each event or group
    becomes content for a parent, the onsets will be set automatically,
    organizing events sequentially (in Measures and Staves) or
    concurrently (in Chords, Parts, Scores).

    The use of unknown (None) onsets is offered as a convenience for
    simple cases. The main risk is that onsets are considered to be
    relative to the group onset if the group onset is not known. E.g.
    if onsets are specified within the content of an EventGroup (Chord,
    Measure, Staff, Part, Score) but the group onset is unknown (None),
    and *then* you assign (or a parent assigns) an onset value to the
    group, the content onsets (even "known" ones) will all be shifted
    by the assigned onset. This happens *only* when changing an onset
    from None to a number. Subsequent changes to the group onset will
    not adjust the content onsets, which are considered absolute times
    once the group onset is known.


    Parameters
    ----------
        parent : Optional[EventGroup]
            The containing object or None.
        onset : float
            The onset (start) time.
        duration : float
            The duration in quarters or seconds.
        content : Optional[list]
            A list of Event objects to be added to the group. The parent
            of each Event is set to this EventGroup, and it is an error
            if any Event already has a parent.

    Attributes
    ----------
        parent : Optional[EventGroup]
            The containing object or None.
        onset : Optional[float]
            The onset (start) time.
        duration : float
            The duration in quarters or seconds.
        content : list[Event]
            Elements contained within this collection.
    """
    __slots__ = ["content"]

    def __init__(self, parent: Optional["EventGroup"],
                 onset: float, duration: Optional[float],
                 content: Optional[list[Event]], pack: bool = False):

        super().__init__(parent=parent, onset=onset, duration=duration)
        if content:
            for elem in content:
                if elem.parent:
                    raise Exception("Event already has a parent")
                elem.parent = self
        self.content = content if content else []


    @property
    def onset(self) -> float:
        return self._onset


    @onset.setter
    def onset(self, onset: float) -> None:
        """When an unspecified onset time is set (normally because this will
        become the content of a Sequence or Concurrence such as a Staff, Part
        or Score, the content is assumed to have offsets that reflect deltas
        from the beginning of this EventGroup. Setting onset to a non-zero
        value will treat the content onsets as deltas and shift them by onset
        so that the resulting content has correct absolute onset times.
        """
        if self._onset == None and self._onset != 0: # shift content
            for elem in self.content:
                elem._onset += onset
        self._onset = onset


    def _convert_to_seconds(self, time_map: TimeMap) -> None:
        """Convert the event's duration and onset to seconds using the
        provided TimeMap. Convert content as well.

        Parameters
        ----------
        time_map : TimeMap
            The TimeMap object used for conversion.
        """
        super._convert_to_seconds(time_map)
        for elem in self.content:
            elem._convert_to_seconds(time_map)


    def _convert_to_quarters(self, time_map: TimeMap) -> None:
        """Convert the event's duration and onset to quarters using the
        provided TimeMap. Convert content as well.

        Parameters
        ----------
        time_map : TimeMap
            The TimeMap object used for conversion.
        """
        onset_quarters = time_map.time_to_beat(self.onset)
        offset_quarters = time_map.time_to_beat(self.onset + self.duration)
        self.onset = onset_quarters
        self.duration = offset_quarters - onset_quarters
        for elem in self.content:
            elem._convert_to_quarters(time_map)


    def emptycopy(self, parent: Optional["EventGroup"] = None) -> "EventGroup":
        """Create a deep copy of the EventGroup except for the parent and
        content. The parent may be provided as an argument. This is
        useful for copying an EventGroup without copying its content.
        See also copy() to copy an EventGroup with its content.

        Parameters
        ----------
        parent : Optional[EventGroup]
            The new parent to insert the copied Event into.

        Returns
        -------
        EventGroup
            A deep copy of the EventGroup instance with the new parent
            (if any) and no content.
        """
        # rather than customize __deepcopy__, we "hide" the content to avoid
        # copying it. Then we restore it after copying and fix parent.
        original_content = self.content
        self.content = None
        c = self.copy(parent)
        self.content = original_content
        c.content = []  # change None to (valid) empty content
        return c


    def expand_chords(self, parent: "EventGroup" = None) -> "EventGroup":
        """Replace chords with the multiple notes they contain.
        Returns a deep copy with no parent unless parent is provided.
        Normally, you will call score.expand_chords() which returns a deep
        copy of Score with notes moved from each chord to the copy of the
        chord's parent (a Measure or a Part). The parent parameter is 
        primarily for internal use when expand_chords is called recursively
        on score content.

        Parameters
        ----------
        parent : EventGroup, optional
            The new parent to insert the copied EventGroup into. (Defaults to None)

        Returns
        -------
        EventGroup
            A deep copy of the EventGroup instance with all
            Chord instances expanded.
        """
        group = self.emptycopy(parent)
        for item in self.content:
            if isinstance(item, Chord):
                for note in item.content:  # expand chord
                    note.copy(group)
            if isinstance(item, EventGroup):
                item.expand_chords(group)  # recursion for deep copy/expand
            else:
                item.copy(group)  # deep copy non-EventGroup
        return group


    def find_all(self, elem_type: Type[Event]) -> Generator[Event, None, None]:
        """Find all instances of a specific type within the EventGroup.
        Assumes that objects of type `elem_type` are not nested within
        other objects of the same type.

        Parameters
        ----------
        elem_type : Type[Event]
            The type of event to search for.

        Yields
        -------
        Event
            Instances of the specified type found within the EventGroup.
        """
        # Algorithm: depth-first enumeration of EventGroup content.
        # If elem_types are nested, only the top-level elem_type is
        # returned since it is found first, and the content is not
        # searched. This makes it efficient, e.g., to search for
        # Parts in a Score without enumerating all Notes within.
        for elem in self.content:
            if isinstance(elem, elem_type):
                yield elem
            elif isinstance(elem, EventGroup):
                yield from elem.find_all(elem_type)


    def has_instanceof(self, the_class: Type[Event]) -> bool:
        """Test if EventGroup (e.g. Score, Part, Staff, Measure) contains any
        instances of the_class.

        Parameters
        ----------
        the_class : Type[Event]
            The class type to check for.

        Returns
        -------
        bool
            True iff the EventGroup contains an instance of the_class.
        """
        instances = self.find_all(the_class)
        # if there are no instances (of the_class), next will return "empty":
        return next(instances, "empty") != "empty"


    def has_rests(self) -> bool:
        """Test if EventGroup (e.g. Score, Part, Staff, Measure) has any
        Rest objects.

        Returns
        -------
        bool
            True iff the EventGroup contains any Rest objects.
        """
        return self.has_instanceof(Rest)


    def has_chords(self) -> bool:
        """Test if EventGroup (e.g. Score, Part, Staff, Measure) has any
        Chord objects.

        Returns
        -------
        bool
            True iff the EventGroup contains any Chord objects.
        """
        return self.has_instanceof(Chord)


    def has_ties(self) -> bool:
        """Test if EventGroup (e.g. Score, Part, Staff, Measure) has any
        tied notes.

        Returns
        -------
        bool
            True iff the EventGroup contains any tied notes.
        """
        notes = self.find_all(Note)
        for note in notes:
            if note.tie:
                return True
        return False


    def has_measures(self) -> bool:
        """Test if EventGroup (e.g. Score, Part, Staff) has any measures.

        Returns
        -------
        bool
            True iff the EventGroup contains any Measure objects.
        """
        return self.has_instanceof(Measure)


    def inherit_duration(self) -> "EventGroup":
        """Set the duration of this EventGroup according to the
        maximum offset (end) time of its children. If the EventGroup
        is empty, the duration is set to 0. This method modifies the
        EventGroup instance.

        Returns
        -------
        EventGroup
            The EventGroup instance (self) with updated duration.
        """
        onset = 0 if self._onset == None else self._onset
        max_offset = onset
        for elem in self.content:
            max_offset = max(max_offset, elem.offset)
        self.duration = max_offset - onset

        return self


    def insert(self, event: Event) -> "EventGroup":
        """Insert an event without any changes to event.onset or
        self.duration. If the event is out of order, insert it just before
        the first element with a greater onset. The method modifies this
        object (self).

        Parameters
        ----------
        event : Event
            The event to be inserted.

        Returns
        -------
        EventGroup
            The EventGroup instance (self) with the event inserted.
        """
        assert not event.parent
        assert event.onset != None  # must be a number
        atend = self.last()
        if atend and event.onset < atend.onset:
            # search in reverse from end
            i = len(self.content) - 2
            while i >= 0 and self.content[i].onset > event.onset:
                i -= 1
            # now i is either -1 or content[i] <= event.onset, so
            # insert event at content[i+1]
            self.content.insert(i + 1, event)
        else:  # simply append at the end of content:
            self.content.append(event)
        event.parent = self
        return self


    def last(self) -> Optional[Event]:
        """Retrieve the last event in the content list.

        Returns
        -------
        Optional[Event]
            The last event in the content list or None if the list is empty.
        """
        return self.content[-1] if len(self.content) > 0 else None


    def list_all(self, elem_type: Type[Event]) -> list[Event]:
        """Find all instances of a specific type within the EventGroup.
        Assumes that objects of type `elem_type` are not nested within
        other objects of the same type.

        Parameters
        ----------
        elem_type : Type[Event]
            The type of event to search for.

        Returns
        -------
        list[Event]
            A list of all instances of the specified type found
            within the EventGroup.
        """
        return list(self.find_all(elem_type))


    def merge_tied_notes(self, parent: Optional["EventGroup"] = None,
                         ignore: list[Note] = []) -> "EventGroup":
        """Create a new EventGroup with tied note sequences replaced by
        equivalent notes in each staff. Insert the new EventGroup into parent.
        Notes identified as being tied to are passed in ignore.
        """
        # Algorithm: Find all notes, removing tied notes and updating
        # duration when ties are found. These tied notes are added to
        # ignore so they can be skipped when they are encountered.

        group = self.emptycopy(parent)
        for event in self.content:
            if isinstance(event, Note):
                if event in ignore:  # do not copy tied notes into group;
                    if event.tie:
                        ignore.append(event.tie)  # add tied note to ignore
                    # We will not see this note again, so
                    # we can also remove it from ignore. Removal is expensive
                    # but it could be worse for ignore to grow large when there
                    # are many ties since we have to search it entirely once
                    # per note. An alternate representation might be a set to
                    # make searching fast.
                    ignore.remove(event)
                else:
                    if event.tie:
                        tied_note = event.tie  # save the tied-to note
                        event.tie = None  # block the copy
                        ignore.append(tied_note)
                        event_copy = event.copy(group)  # copy note into group
                        event.tie = tied_note  # restore original event
                        # this is subtle: event.tied_duration (a property) will sum
                        # up durations of all the tied notes. Since event_copy
                        # is not tied, the sum of durations is stored on that
                        # one event_copy:
                        event_copy.duration = event.tied_duration
                    else:
                        event.copy(group)  # put the untied note into group
            elif isinstance(event, EventGroup):
                event.merge_tied_notes(group, ignore)
            else:
                event.copy(group)  # simply copy to new parent
        return group


    def remove(self, element: Event) -> "EventGroup":
        """Remove an element from the content list. The method modifies
        this object (self).

        Parameters
        ----------
        element : Event
            The event to be removed.

        Returns
        -------
        EventGroup
            The EventGroup instance (self) with the element removed.
            The returned value is not a copy.
        """
        self.content.remove(element)
        element.parent = None
        return self


    def remove_rests(self, parent: "EventGroup" = None) -> "EventGroup":
        """Remove all Rest objects. Returns a deep copy with no parent,
        unless parent is provided.

        Parameters
        ----------
        parent : EventGroup, optional
            The new parent to insert the copied Event into. (Defaults to None)

        Returns
        -------
        EventGroup
            A deep copy of the EventGroup instance with all Rest objects removed.
        """
        # implementation detail: when called without argument, remove_rests
        # makes a deep copy of the subtree and returns the copy without a
        # parent. remove_rests calls itself recursively *with* a parameter
        # indicating that the subtree copy should be inserted into a
        # parent which is the new copy at the next level up. Of course,
        # we check for and ignore Rests so they are never copied.
        group = self.emptycopy(parent)
        for item in self.content:
            if isinstance(item, Rest):
                continue  # skip the Rests while making deep copy
            if isinstance(item, EventGroup):
                item.remove_rests(group)  # recursion for deep copy
            else:
                item.copy(group)  # deep copy non-EventGroup
        return group


    def show(self, indent: int = 0, label: str = "EventGroup") -> "EventGroup":
        """Display the EventGroup information.

        Parameters
        ----------
        indent : int, optional
            The indentation level for display. (Defaults to 0)
        label : str, optional
            The label for the EventGroup. (Defaults to "EventGroup")

        Returns
        -------
        EventGroup
            The EventGroup instance itself.
        """
        print(" " * indent, label, f" at {self.onset:0.3f}:",
              f"duration {self.duration:0.3f}", sep="")
        for elem in self.content:
            elem.show(indent + 4)
        return self



class Sequence(EventGroup):
    """Sequence represents a temporal sequence of music events.

    Parameters
    ----------
        parent : Optional[EventGroup], optional
            The containing object or None. (Defaults to None)
        onset : Optional[float], optional
            The onset (start) time. None means unknown, to be
            set when Sequence is added to a parent. (Defaults to None)
        duration : Optional[float], optional
            The duration in quarters or seconds.
            (If duration is omitted or None, the duration is set so
            that self.offset ends at the max offset in content, or 0
            if there is no content.) (Defaults to None)
        content : Optional[list[Event]], optional
            A list of Event objects to be added to the group. Content
            events with onsets of None are set to the offset of the
            previous event in the sequence. The first event onset is
            the specified group onset, or zero if onset is None.
            (Defaults to None)
        pack: bool
            If true, Events in content are adjusted to form a sequence
            where the first event onset is the specified group onset
            (where None means 0) and the onsets of other events are
            the offsets of the previous events in the sequence. A
            pack=True value changes the default behavior by overriding
            any existing onsets in the content and setting the onset of
            the Sequence to the minimum onset of content. (Defaults to False)

    Attributes
    ----------
        parent : Optional[EventGroup]
            The containing object or None.
        onset : Optional[float]
            The onset (start) time. None represents "unknown" and to
            be determined when this object is added to a parent.
        duration : float
            The duration in quarters or seconds.
        content : list[Event]
            Elements contained within this collection.
    """
    __slots__ = []

    def __init__(self, parent: Optional[EventGroup],
                 onset: Optional[float] = None, duration: Optional[float] = None,
                 content: list[Event] = None, pack: bool = False):
        """Sequence represents a temporal sequence of music events.
        """
        # initialize (super) EventGroup with numbers for onset and duration
        # but they will be adjusted before we return
        temp_onset = 0 if onset == None else onset
        # make a pass through the content. Compute onset values: If pack, onsets
        # are sequentially set to the previous offset stored in prev_offset. If
        # not pack, only replace onset when onset == None. Here again, prev_offset
        # will be the previous offset. We also use the loop to compute the maximum
        # overall offset (max_offset) in case we need to set self.duration. Note
        # that max_offset is not necessarily the offset of the last Note due to
        # possible note overlap.
        prev_offset = temp_onset
        max_offset = 0
        if content:  # compute event onsets
            for e in content:
                assert isinstance(e, Event)
                assert e.parent is self
                if pack or (e.onset == None):
                    e.onset = prev_offset
                    prev_offset = e.offset  # depends on e.onset
                max_offset = max(max_offset, e.offset)

        if duration == None:  # compute duration from content
            duration = max_offset - temp_onset
        super().__init__(parent, temp_onset, duration, content, pack)

        self.onset = onset  # restore onset to None if it was None. This will
        # enable the adjustment of content if self.onset is set later.


    def show(self, indent: int = 0, label: str = "Sequence") -> "Sequence":
        """Display the Sequence information.

        Parameters
        ----------
        indent : int, optional
            The indentation level for display. (Defaults to 0)
        label : str, optional
            The label for the Sequence. (Defaults to "Sequence")

        Returns
        -------
        Sequence
            The Sequence instance itself.
        """
        return super().show(indent, label)


    @property
    def last_offset(self):
        """return the offset (end) time of the last element,
        or the onset (start) time if the Sequence is empty
        """
        if len(self.content) == 0:
            return self.onset
        else:
            return self.last.offset


    def pack(self, onset: float = 0.0) -> float:
        """Adjust the content to be sequential, begining with the
        parameter onset (defaults to 0), and each other object at
        an onset equal to the offset of the previous element. The
        duration of self is set to the offset of the last element.
        This method essentially arranges the content to eliminate
        gaps. pack() works recursively on elements that are
        EventGroups.

        Parameters
        ----------
        onset : float, optional
            The onset (start) time for this object. (Defaults to 0)

        Returns
        -------
        float
            duration of self
        """
        self.onset = onset
        for elem in self.content:
            elem.onset = onset
            if isinstance(elem, EventGroup):
                elem.duration = elem.pack()
            onset += elem.duration
        self.duration = onset
        return self.duration


class Concurrence(EventGroup):
    """Concurrence represents a temporally simultaneous collection
    of music events (but if elements have a non-zero onset, a Concurrence
    can represent events organized over time).  Thus, the main distinction
    between Concurrence and Sequence is that a Sequence can be constructed
    with pack=True to force sequential timing of the content. Note that a
    Sequence can have overlapping or entirely simultaneous Events as well.

    Parameters
    ----------
        parent : Optional[EventGroup], optional
            The containing object or None. (Defaults to None)
        onset : Optional[float], optional
            The onset (start) time. None means unknown, to be
            set when Sequence is added to a parent. (Defaults to None)
        duration : Optional[float], optional
            The duration in quarters or seconds.
            (If duration is omitted or None, the duration is set so
            that self.offset ends at the max offset in content, or 0
            if there is no content.)
        content : Optional[list[Event]], optional
            A list of Event objects to be added to the group. Content
            events with onsets of None are set to the offset of the
            concurrence, or zero if onset is None. (Defaults to None)

    Attributes
    ---------
        parent : Optional[EventGroup]
            The containing object or None.
        onset : Optional[float]
            The onset (start) time. None represents "unknown" and to
            be determined when this object is added to a parent.
        duration : float
            The duration in quarters or seconds.
        content : list[Event]
            Elements contained within this collection.
    """

    def __init__(self, parent: Optional["EventGroup"] = None,
                 onset: Optional[float] = None,
                 duration: Optional[float] = None,
                 content: Optional[list[Event]] = None):
        """duration defaults 0
        """
        # initialize (super) EventGroup with numbers for onset and duration
        # but they will be adjusted before we return
        temp_onset = 0 if onset == None else onset
        # make a pass through the content. Compute onset values: replace onset
        # when onset == None. We also use the loop to compute the maximum
        # overall offset (max_offset) in case we need to set self.duration. Note
        # that max_offset is not necessarily the offset of the last Note due to
        # possible note overlap.
        max_offset = 0
        if duration == None and content:  # compute event onsets
            for e in content:
                assert isinstance(e, Event)
                assert e.parent == None
                if e.onset == None:
                    e.onset = temp_onset
                max_offset = max(max_offset, e.offset)
        if duration == None:  # compute duration from content
            duration = max_offset - temp_onset
        super().__init__(parent, onset, duration, content)
 

    def show(self, indent=0, label="Concurrence") -> "Concurrence":
        """Display the Concurrence information.

        Parameters
        ----------
        indent : int, optional
            The indentation level for display. (Defaults to 0)
        label : str, optional
            The label for the Concurrence. (Defaults to "Concurrence")

        Returns
        -------
        Concurrence
            The Concurrence instance itself.
        """
        return super().show(indent, label)


    def pack(self, onset: float = 0.0) -> None:
        """Adjust the content to onsets starting with the onset parameter
        (defaults to 0). The duration of self is set to the maximum offset
        of the content. This method essentially arranges the content to
        eliminate gaps. pack() works recursively on elements that are
        EventGroups.

        Parameters
        ----------
        onset : float, optional
            The onset (start) time for this object. (Defaults to 0)

        Returns
        -------
        float
            duration of self
        """
        self.onset = onset
        self.duration = 0
        for elem in self.content:
            elem.onset = onset
            if isinstance(elem, EventGroup):
                elem.duration = elem.pack(onset)
            self.duration = max(self.duration, elem.duration)
        return self.duration


class Chord(Concurrence):
    """A Chord is a collection of Notes, normally with onsets equal
    to that of the chord and the same durations but distinct keynums,
    but none of this is enforced.  The order of notes is arbitrary.
    Normally, a Chord is a member of a Measure. There is no requirement
    that simultaneous or overlapping notes be grouped into Chords,
    so the Chord class is merely an optional element of music structure
    representation.

    See EventGroup documentation on construction styles.

    Representation note: An alternative representation would be to
    subclass Note and allow a list of pitches, which has the advantage
    of enforcing the shared onsets and durations. However, there can be
    ties connected differently to each note within the Chord, thus we
    use a Concurrence with Note objects as elements. Each Note.tie can
    be None (no tie) or tie to a Note in another Chord or Measure.

    Parameters
    ----------
        *args : Event
            The Event objects to be added to the group. Content
            events with onsets of None are set to the offset of the
            chord, or zero if onset is None. (Defaults to None)
        parent : Optional[EventGroup], optional
            The containing object or None. Must be passed as a keyword
            parameter due to *args. (Defaults to None)
        onset : Optional[float], optional
            The onset (start) time. None means unknown, to be
            set when Sequence is added to a parent.  Must be passed
            as a keyword parameter due to *args. (Defaults to None)
        duration : Optional[float], optional
            The duration in quarters or seconds. (Defaults to None)
            (If duration is omitted or None, the duration is set so
            that self.offset ends at the max offset of args, or 0
            if there is no content.) Must be passed as a keyword
            parameter due to *args. (Defaults to None)
        content : Optional[list[Event]], optional
            A list of Event objects to be added to the group. Content
            events with onsets of None are set to the offset of the
            chord, or zero if onset is None.  Must be passed as a
            keyword parameter due to *args. (Defaults to None)

    Attributes
    ----------
        parent : Optional[EventGroup]
            The containing object or None.
        onset : Optional[float]
            The onset (start) time.
        duration : float
            The duration in quarters or seconds.
        content : list[Event]
            Elements contained within this collection.
    """
    __slots__ = []

    def __init__(self, *args: Event,
                 parent: Optional[EventGroup] = None,
                 onset: Optional[float] = None,
                 duration: Optional[float] = None):
        """Chord typically represents a set of Note events.
        """
        super().__init__(parent, onset, duration, list(args))


    def show(self, indent: int = 0) -> "Chord":
        """Display the Chord information.

        Parameters
        ----------
        indent : int, optional
            The indentation level for display. (Defaults to 0)

        Returns
        -------
        Chord
            The Chord instance itself.
        """
        return super().show(indent, "Chord")


    def is_measured(self):
        """Test if Chord conforms to strict hierarchy of Chord-Note
        """
        for note in self.content:
            # Chord can (in theory) contain many object types, so we can
            # only rule out things that are outside of the strict hierarchy:
            if isinstance(note, (Score, Part, Staff, Measure, Rest, Chord)):
                return False
        return True



class Measure(Sequence):
    """A Measure models a musical measure (bar) and can contain many object
    types including Note, Rest, Chord, KeySignature, Timesignature and (in
    theory) custom Events. Measures are elements of a Staff.

    See EventGroup documentation on construction styles.


    Parameters
    ----------
        *args:  Event
            A variable number of Event objects to be added to the group.
        parent : Optional[EventGroup], optional
            The containing object or None. Must be passed as a keyword
            parameter due to *args. (Defaults to None)
        onset : Optional[float], optional
            The onset (start) time. None means unknown, to be set when
            Sequence is added to a parent. Must be passed as a keyword
            parameter due to *args. (Defaults to None)
        duration : Optional[float], optional
            The duration in quarters or seconds. Must be passed as a
            keyword parameter due to *args. (Defaults to 4)
        number : Optional[str], optional
            A string representing the measure number. Must be passed as
            a keyword parameter due to *args. (Defaults to None)
        pack : bool, optional
            If true, Events in *args are adjusted to form a sequence
            where the first event onset is the specified group onset
            (which defaults to 0) and the onset of other events is the
            offset of the previous event in the sequence. Must be passed
            as a keyword parameter due to *args. (Defaults to False).

    Attributes
    -----------
        parent : Optional[EventGroup]
            The containing object or None.
        onset : Optional[float]
            The onset (start) time. None represents "unknown" and to
            be determined when this object is added to a parent.
        duration : float
            The duration in quarters or seconds.
        content : list[Event]
            Elements contained within this Measure.
        number : Optional[str]
            A string representing the measure number if any.
    """
    __slots__ = ["number"]

    def __init__(self, *args: Event, parent: Optional[EventGroup] = None,
                 onset: float = None, duration: float = 4,
                 number: Optional[str] = None,
                 pack: bool = False):
        super().__init__(parent, onset, duration, list(args), pack)
        self.number = number


    def show(self, indent: int = 0) -> "Measure":
        """Display the Measure information.

        Parameters
        ----------
        indent : int, optional
            The indentation level for display. (Defaults to 0)

        Returns
        -------
        Measure
            The Measure instance itself.
        """
        nstr = " " + str(self.number) if self.number else ""
        return super().show(indent, "Measure" + nstr)


    def is_measured(self) -> bool:
        """Test if Measure conforms to strict hierarchy of:
        Measure-(Note or Rest or Chord) and Chord-Note

        Returns
        -------
        bool
            True if the Measure conforms to normal hierarchy.
        """
        for item in self.content:
            # Measure can (in theory) contain many object types, so we can
            # only rule out things that are outside of the strict hierarchy:
            if isinstance(item, (Score, Part, Staff, Measure)):
                return False
            if isinstance(item, Chord) and not item.is_measured():
                return False
        return True



class Score(Concurrence):
    """A score is a top-level object representing a musical work.
    Normally, a Score contains Part objects, all with onsets zero.

    See EventGroup documentation on construction styles.

    Parameters
    ----------
        *args : Event
            A variable number of Event objects to be added to the group.
        onset : Optional[float], optional
            The onset (start) time. If unknown (None), onset will be set
            when the score is added to a parent, but normally, Scores do
            not have parents, so the default onset is 0. You can override
            this using keyword parameter (due to *args).
        duration : Optional[float], optional
            The duration in quarters or seconds.
            (If duration is omitted or None, the duration is set so
            that self.offset ends at the max offset of args, or 0
            if there is no content.) Must be passed as a keyword
            parameter due to *args. (Defaults to None)
        time_map : TimeMap, optional
            A map from quarters to seconds (or seconds to quarters).
            Must be passed as a keyword parameter due to *args.
            (Defaults to None)


    Attributes
    ----------
        parent : Optional[EventGroup]
            The containing object or None.
        onset : float
            The onset (start) time.
        duration : float
            The duration in quarters or seconds.
        content : list[Event]
            Elements contained within this collection.
        time_map : TimeMap
            A map from quarters to seconds (or seconds to quarters).
        _units_are_seconds : bool
            True if the units are seconds, False if the units are quarters.

    Additional attributes may be assigned, e.g. 'title', 'source_file',
    'composer', etc.
    """
    __slots__ = ["time_map"]

    def __init__(self, *args: Event,
                 onset: Optional[float] = 0,
                 duration: Optional[float] = None,
                 time_map: Optional["TimeMap"] = None):
        super().__init__(None, onset, duration, list(args))  # score parent is None
        self.time_map = time_map if time_map else TimeMap()
        self._units_are_seconds = False


    @classmethod
    def from_melody(cls,
                    pitches: list[Union[int, Pitch]],
                    durations: Union[float, list[float]] = 1.0,
                    iois: Optional[Union[float, list[float]]] = None,
                    onsets: Optional[list[float]] = None) -> "Score":
        """Create a Score from a melody specified as a list of pitches
        and optional timing information.

        Parameters
        ----------
        pitches : list of int or list of Pitch
            MIDI note numbers or Pitch objects for each note.
        durations : float or list of float
            Durations for each note. If a scalar value, it will be repeated
            for all notes. Defaults to 1.0 (quarter notes).
        iois : float or list of float or None, optional Inter-onset
            intervals between successive notes. If a scalar value,
            it will be repeated for all notes. If not provided and
            onsets is None, takes values from the durations argument,
            assuming that notes are placed sequentially without overlap.
        onsets : list of float or None, optional
            Start times. Cannot be used together with iois.
            If both are None, defaults to using durations as IOIs.

        Returns
        -------
        Score
            A new Score object containing the melody in a single part.
            If pitches is empty, returns a score with an empty part.

        Examples
        --------
        Create a simple C major scale with default timing (sequential quarter notes):

        >>> score = Score.from_melody([60, 62, 64, 65, 67, 69, 71, 72])  # all quarter notes
        >>> notes = score.content[0].content
        >>> len(notes)  # number of notes in first part
        8
        >>> notes[0].pitch.keynum
        60
        >>> score.duration  # last note ends at t=8
        8.0

        Create three notes with varying durations:

        >>> score = Score.from_melody(
        ...     pitches=[60, 62, 64],  # C4, D4, E4
        ...     durations=[0.5, 1.0, 2.0],
        ... )
        >>> score.duration  # last note ends at t=3.5
        3.5

        Create three notes with custom IOIs:

        >>> score = Score.from_melody(
        ...     pitches=[60, 62, 64],  # C4, D4, E4
        ...     durations=1.0,  # quarter notes
        ...     iois=2.0,  # 2 beats between each note onset
        ... )
        >>> score.duration  # last note ends at t=5
        5.0

        Create three notes with explicit onsets:

        >>> score = Score.from_melody(
        ...     pitches=[60, 62, 64],  # C4, D4, E4
        ...     durations=1.0,  # quarter notes
        ...     onsets=[0.0, 2.0, 4.0],  # onset times 2 beats apart
        ... )
        >>> score.duration  # last note ends at t=5
        5.0
        """
        if len(pitches) == 0:
            return cls._from_melody(pitches=[], onsets=[], durations=[])

        if iois is not None and onsets is not None:
            raise ValueError("Cannot specify both iois and onsets")

        # Convert scalar durations to list
        if isinstance(durations, (int, float)):
            durations = [float(durations)] * len(pitches)

        # If onsets are provided, use them directly
        if onsets is not None:
            if len(onsets) != len(pitches):
                raise ValueError("onsets list must have same length as pitches")
            onsets = [float(d) for d in onsets]

        # Otherwise convert IOIs to onsets
        else:  # onsets is Nonex
            onsets = [0.0]
            # If no IOIs provided, use durations as default IOIs
            if iois is None:
                iois = durations[:-1]  # last duration not needed for IOIs
            # Convert scalar IOIs to list
            elif isinstance(iois, (int, float)):
                iois = [float(iois)] * (len(pitches) - 1)

            # Validate IOIs length
            if len(iois) != len(pitches) - 1:
                raise ValueError("iois list must have length len(pitches) - 1")

            # Convert IOIs to onsets
            onsets = [0.0]  # first note onsets at 0
            current_time = 0.0
            for ioi in iois:
                current_time += float(ioi)
                onsets.append(current_time)

        if not (len(pitches) == len(onsets) == len(durations)):
            raise ValueError("All input lists must have the same length")

        return cls._from_melody(pitches, onsets, durations)


    # the Score.units_are_quarters is the base case for the recursive
    # Event.units_are_quarters method.
    @property
    def units_are_quarters(self) -> bool:
        """True if the units are in quarters, False if in seconds.
        """
        return not self.units_are_seconds


    # the Score.units_are_seconds is the base case for the recursive
    # Event.units_are_seconds method.
    @property
    def units_are_seconds(self) -> bool:
        """True if the units are in seconds, False if in quarters.
        """
        return self._units_are_seconds


    def convert_to_seconds(self) -> None:
        """Convert the score to represent time in seconds.
        """
        if self.units_are_seconds:
            return
        super()._convert_to_seconds(self.timemap)
        self.units_are_seconds = True   # set the flag


    def convert_to_quarters(self) -> None:
        """Convert the score to represent time in quarters.
        """
        if not self.units_are_seconds:
            return
        super()._convert_to_quarters(self.timemap)
        self.units_are_seconds = False   # clear the flag


    def collapse_parts(self, part=None, staff=None, has_ties=True):
        """Merge the notes of selected Parts and Staffs into a flattened
        score with only one part, retaining only Notes. (Ties are merged.)

        If you are using this method to extract notes by Staff, you can save
        some computation by performing a one-time
            score = score.merge_tied_notes()
        and providing the parameter has_ties=False. If has_ties is False,
        it is assumed without checking that part.has_ties() is False,
        allowing this method to skip calls to part.merge_tied_notes()
        for each selected part.

        The flatten() method is similar. It can flatten each Part
        while retaining (not merging) the Parts, or it can flatten
        all notes into one Part. Normally, you use collapse_parts
        to select an individual Staff or Part and flatten it to a
        single note sequence.

        Parameters
        ----------
        part : Union[Number, str, list[int], None], optional
            If part is not None, only notes from the selected part are
            included.
            part may be an integer to match a part number, or
            part may be a string to match a part instrument, or
            part may be a list with an index, e.g. [3] will select the 4th
            part (because indexing is zero-based).
        staff : Union[int, List[int], None], optional
            If staff is given, only the notes from selected staves are
            included.
            staff may be an integer to match a staff number, or
            staff may be a list with an index, e.g. [1] will select
            the 2nd staff.
            If staff is given without a part specification, an exception
            is raised.
            If staff is given and this is a flattened score (no staves),
            an exception is raised.

        Note: The use of the form [1] for part and staff index notation
        is not ideal, but we need to distinguish between part numbers
        (arbitrary labels) and part index. Initially, I used tuples,
        but they are error prone. E.g. part=(0) means part=0, so you
        have to write keynum_list(part=((0))). With [n], you write
        keynum_list(part=[0]) to indicate an index. This is
        prettier and less prone to error.
        """
        # Algorithm: Since we might be selecting individual Staffs and
        # Parts, we want to do selection first, then copy to avoid
        # modifying the source Score (self).
        content = []  # collect selected Parts/Staffs here
        score = self.emptycopy()
        parts = self.find_all(Part)
        for i, p in enumerate(parts):
            if (part is None
                or (isinstance(part, int) and part == p.number)
                or (isinstance(part, str) and part == p.instrument)
                or (isinstance(part, list) and part[0] == i)):
                # merging tied notes takes place at the Part level because
                # notes can be tied across Staffs.
                if has_ties:
                    # put parts into score copy to allow onset computation
                    # later, we will merge notes and remove these parts
                    p = p.merge_tied_notes(score)

                if staff is None:  # no staff selection, use whole Part
                    content.append(p)
                else:  # must find Notes in selected Staffs
                    staffs = p.find_all(Staff)
                    for i, s in enumerate(staffs):
                        if (staff is None
                            or (isinstance(staff, int) and staff == s.number)
                            or (isinstance(staff, list) and staff[0] == i)):
                            content.append(s)
        # now content is a list of Parts or Staffs to merge
        notes = []
        for part_or_staff in content:  # works with both Part and Score:
            notes += part_or_staff.list_all(Note)
        new_part = Part(parent=score)
        if not has_ties:
            # because we avoided merging ties in parts, notes still belong
            # to the original score (self), so we need to copy them:
            copies = []  # copy all notes to here
            for note in notes:
                # rather than a possibly expensive insert into new_part, we
                # use sort (below) to construct the content of new_part.
                copies.append(note.copy())
            notes = copies
        # notes can be modified, so reuse them in the new_part:
        for note in notes:
            note.parent = new_part
        notes.sort(key=lambda x: x.onset)
        new_part.content = notes
        # remove all the parts that we merged, leaving only new_part
        score.content = [new_part]
        return score


    def flatten(self, collapse=False):
        """Deep copy notes in a score to a flattened score consisting of
        only Parts containing Notes (Ties are merged.)

        See collapse_parts() to select specific Parts or Staffs and
        flatten them.

        Parameters
        ----------
        collapse : bool, optional
            If collapse is True, multiple parts are collapsed into a single
            part, and notes are ordered according to onset times. The resulting
            score contains one or more Parts, each containing only Notes.
        """
        score = self.merge_tied_notes()  # also copies score
        # it is now safe to modify score because it has been copied
        if collapse:  # similar to Part.flatten() but we have to sort and
            # do some other extra work to put all notes into score
            new_part = Part(parent=score, onset=score.onset)
            notes = score.list_all(Note)  # force iterator into list to sort
            score.content = [new_part]  # remove all other parts and events
            for note in notes:
                note.parent = new_part
            # notes with equal onset times are sorted in pitch from high to low
            notes.sort(key=lambda x: (x.onset, -note.pitch.keynum))
            new_part.content = notes  # content will have only Notes

            # set the Part duration so it ends at the max offset of all Parts:
            offset = max((part.offset for part in self.find_all(Part)), default=0)
            new_part.duration = offset - score.onset

        else:  # flatten each part separately
            for part in score.find_all(Part):
                part.flatten(in_place=True)
        return score


    @classmethod
    def _from_melody(cls,
                     pitches: list[Union[int, Pitch]],
                     onsets: list[float],
                     durations: list[float]) -> "Score":
        """Helper function to create a Score from preprocessed lists of pitches,
        onsets, and durations.

        All inputs must be lists of the same length, with numeric values already
        converted to float.
        """
        if not (len(pitches) == len(onsets) == len(durations)):
            raise ValueError("All inputs must be lists of the same length")
        if not all(isinstance(x, float) for x in onsets):
            raise ValueError("All onsets must be floats")
        if not all(isinstance(x, float) for x in durations):
            raise ValueError("All durations must be floats")

        # Check for overlapping notes
        for i in range(len(onsets) - 1):
            current_end = onsets[i] + durations[i]
            next_onset = onsets[i + 1]
            if current_end > next_onset:
                raise ValueError(
                        f"Notes overlap: note {i} ends at {current_end:.2f}" + \
                        f" but note {i + 1} starts at {next_onset:.2f}")

        score = cls()
        part = Part(parent=score)

        # Create notes and add them to the part
        for pitch, onset, duration in zip(pitches, onsets, durations):
            if not isinstance(pitch, Pitch):
                pitch = Pitch(pitch)
            Note(part, onset, duration, pitch)

        # Set the score duration to the end of the last note
        if len(onsets) > 0:
            score.duration = float(
                max(onset + duration for onset, duration in zip(onsets, durations))
            )
        else:
            score.duration = 0.0

        return score


    def is_flat(self):
        """Test if Score is flat. Conforms to strict hierarchy of:
        Score-Part-Note with no tied notes.
        """
        for part in self.content:
            # only Parts are expected, but things outside of the hierarchy
            # are allowed, so we only rule out violations of the hierarchy:
            if isinstance(part, (Score, Staff, Measure, Note, Rest, Chord)):
                return False
            if isinstance(part, Part) and not part.is_flat():
                return False
        return True


    def is_flat_and_collapsed(self):
        """Determine if score has been flattened into one part"""
        return self.part_count() == 1 and self.is_flat()


    def is_measured(self) -> bool:
        """Test if Score is measured. Conforms to strict hierarchy of:
        Score-Part-Staff-Measure-(Note or Rest or Chord) and Chord-Note.

        Returns
        -------
        bool
            True if the Score is measured, False otherwise.
        """
        for part in self.content:
            # only Parts are expected, but things outside of the hierarchy
            # are allowed, so we only rule out violations of the hierarchy:
            if isinstance(part, (Score, Staff, Measure, Note, Rest, Chord)):
                return False
            if isinstance(part, Part) and not part.is_measured():
                return False
        return True


    def note_containers(self):
        """Returns a list of non-empty note containers. For Measured Scores,
        these are the Staff objects. For Flat Scores, these are the Part
        objects. This is mainly useful for extracting note sequences where
        each staff represents a separate sequence. In a Flat Score,
        staves are collapsed and each Part (instrument) represents a
        separate sequence. This implementation also handles a mix of
        Parts with and without Staffs, returning a list of whichever
        is the direct parent of a list of Notes.
        """
        containers = []
        # start with parts, which are common to both measured scores and
        # flat scores. If the Part has a Staff, the Staffs are the
        # containers we want. If the Part has a Note, the Part itself is
        # the container. Other event classes can exist and are ignored.
        for part in self.find_all(Part):
            for event in part.content:
                if isinstance(event, Staff):
                    containers += part.list_all(Staff)
                    break
                elif isinstance(event, Note):
                    containers.append(part)
                    break
            # if part was empty, it is not added to containers
        return containers


    def part_count(self):
        """How many parts are in this score?"""
        return len(self.list_all(Part))


    def remove_measures(self) -> "Score":
        """Create a new Score with all Measures removed, but preserving
        Staffs in the hierarchy. Notes are "lifted" from Measures to become
        direct content of their Staff. The result satisfies neither is_flat()
        nor is_measured(), but it could be useful in preserving a
        separation between staves. See also ``collapse_parts()``, which
        can be used to extract individual staves from a score. The result
        will have ties merged. (If you want to preserve ties and access
        the notes in a Staff, consider using find_all(Staff), and then
        for each staff, find_all(Note), but note that ties can cross
        between staves.)

        Returns
        -------
        Score
            A new Score instance with all Measures removed.
        """
        score = self.emptycopy()
        for part in self.content:
            if isinstance(part, Part):
                part = part.merge_tied_notes(score)
                part.remove_measures(score, has_ties=False)
            else:  # non-Part objects are simply copied
                part.copy(score)
        return score


    def show(self, indent: int = 0) -> "Score":
        """Display the Score information.

        Parameters
        ----------
        indent : int, optional
            The indentation level for display. (Defaults to 0)

        Returns
        -------
        Score
            The Score instance itself.
        """

        print(" " * indent, f"Score at {self.onset:0.3f}:",
              f"duration {self.duration:0.3f}", sep="")
        self.time_map.show(indent + 4)
        for elem in self.content:
            elem.show(indent + 4)
        return self


    def get_sorted_notes(self):
        """Return a list of sorted notes with merged ties"""
        # score will have one Part, content of which is all Notes:
        return self.flatten(collapse=True).content[0].content



class Part(Concurrence):
    """A Part models a staff or staff group such as a grand staff. For that
    reason, a Part contains one or more Staff objects. It should not contain
    any other object types. Parts are normally elements of a Score. Note that
    in a flattened score, a Part is a collection of Notes, not Staffs, and it
    should be organized more sequentially than concurrently, so the default
    assignment of onset times may not be appropriate.

    See EventGroup documentation on construction styles.

    Parameters
    ----------
        *args : Optional[Event], optional
            A variable number of Event objects to be added to the group.
        parent : Optional[EventGroup], optional
            The containing object or None. Must be passed as a keyword
            parameter due to *args. (Defaults to None)
        onset : Optional[float], optional
            The onset (start) time. If unknown (None), it will be set
            when this Part is added to a parent. Must be passed as a
            keyword parameter due to *args. (Defaults to None)
        duration : Optional[float], optional
            The duration in quarters or seconds.
            (If duration is omitted or None, the duration is set so
            that self.offset ends at the max offset of args, or 0
            if there is no content.)  Must be passed as a keyword
            parameter due to *args. (Defaults to None)
        number : Optional[str], optional
            A string representing the part number. (Defaults to None)
        instrument : Optional[str], optional
            A string representing the instrument name. (Defaults to None)

    Attributes
    ----------
        parent : Optional[EventGroup]
            The containing object or None.
        onset : float
            The onset (start) time.
        duration : float
            The duration in quarters or seconds.
        content : list[Event]
            Elements contained within this collection.
        number : Union[str, None]
            A string representing the part number (if any). E.g. "22a".
        instrument : Union[str, None]
            A string representing the instrument name (if any).
    """
    __slots__ = ["number", "instrument"]

    def __init__(self, *args: Event,
                 parent: Optional[Score],
                 onset: float = 0.0,
                 duration: Optional[float] = None,
                 number: Optional[str] = None,
                 instrument: Optional[str] = None):
        super().__init__(parent, onset, duration, list(args))
        self.number = number
        self.instrument = instrument


    def show(self, indent: int = 0) -> "Part":
        """Display the Part information.

        Parameters
        ----------
        indent : int, optional
            The indentation level for display. (Defaults to 0)

        Returns
        -------
        Part
            The Part instance itself.
        """
        nstr = (" " + str(self.number)) if self.number else ""
        name = (" (" + self.instrument + ")") if self.instrument else ""
        return super().show(indent, "Part" + nstr + name)


    def is_measured(self):
        """Test if Part is measured. Conforms to strict hierarchy of:
        Part-Staff-Measure-(Note or Rest or Chord) and Chord-Note.
        """
        for staff in self.content:
            # only Staffs are expected, but things outside of the hierarchy
            # are allowed, so we only rule out violations of the hierarchy:
            if isinstance(staff, (Score, Part, Measure, Note, Rest, Chord)):
                return False
            if isinstance(staff, staff) and not staff.is_measured():
                return False
        return True


    @classmethod
    def _find_tied_group(self, notes, i):
        """find notes tied to notes[i]"""
        group = [notes[i]]  # start the list
        while notes[i].tie == "start" or notes[i].tie == "continue":
            offset = notes[i].offset
            keynum = notes[i].keynum  # allow ties to enharmonics
            candidates = []  # save indices of possible tied notes
            j = i + 1  # search for candidates starting at i + 1
            while j < len(notes) and notes[j].onset < offset + 0.0001:
                if (notes[j].keynum == keynum
                    and (notes[j].tie == "stop" or notes[j].tie == "continue")
                    and notes[j].onset > offset - 0.0001):
                    candidates.append(j)  # found one!
                j += 1
            if len(candidates) == 0:
                raise Exception("no note can resolve tie")
            elif len(candidates) > 1:  # do extra work to compare Staffs
                staff = notes[i].staff
                candidates = [c for c in candidates if notes[c].staff == staff]
                if len(candidates) != 1:
                    raise Exception("could not resolve ambiguous tie")
            # else note that we can tie notes between Staffs when it is not
            #     ambiguous
            i = candidates[0]
            group.append(notes[i])
            # note that the loop will collect notes until we satisfy
            #     notes[i].tie == 'stop', so notes[i].tie == 'continue'
            #     cause the loop to find the next tied note.
        return group


    def flatten(self, in_place=False):
        """Build a flattened Part where content will consist of notes only.

        Parameters
        ----------

        in_place : bool, optional
            If in_place=True, assume Part already has no ties and can be
            modified. Otherwise, return a new Part where deep copies of
            tied notes are merged.
        """
        part = self if in_place else self.merge_tied_notes()
        notes = part.list_all(Note)  # need list so we can sort
        for note in notes:
            note.parent = part
        notes.sort(key=lambda x: x.onset)
        part.content = notes
        return part


    def is_flat(self):
        """Test if Part is flat (contains only notes without ties)."""
        for note in self.content:
            # only Notes without ties are expected, but things outside of
            # the hierarchy are allowed, so we only rule out violations of
            # the hierarchy:
            if isinstance(note, (Score, Part, Staff, Measure, Rest, Chord)):
                return False
            if isinstance(note, Note) and note.tie is not None:
                return False
        return True


    def remove_measures(self, score: Optional["Score"],
                        has_ties: bool = True) -> "Part":
        """Return a Part with all Measures removed, but preserving
        Staffs in the hierarchy. Notes are "lifted" from Measures to
        become direct content of their Staff. Uses `merge_tied_notes()`
        to copy this Part unless `has_ties` is False, in which case
        there must be no tied notes and this Part is modified.

        Parameters
        ----------
        score : Union[Score, None]
            The Score instance (if any) to which the new Part will be added.
        has_ties : bool, optional
            If False, assume this is a copy we are free to modify,
            there are tied notes, and this Part is already contained
            by `score`. (Defaults to True: this Part will be copied
            into `score`.)

        Returns
        -------
        Part
            A Part with all Measures removed.
        """
        part = self.merge_tied_notes(score) if has_ties else self
        for staff in part.content:
            if isinstance(staff, Staff):
                staff.remove_measures()
        return part


class Staff(Sequence):
    """A Staff models a musical staff line extending through all systems.
    It can also model one channel of a standard MIDI file track. A Staff
    normally contains Measure objects and is an element of a Part.

    See EventGroup documentation on construction styles.

    Parameters
    ----------
        *args : Optional[Event], optional
            A variable number of Event objects to be added to the group.
        parent : Optional[EventGroup]
            The containing object or None. (Defaults to None)
        onset : Optional[float], optional
            The onset (start) time. If unknown (None), it will be set
            when this Staff is added to a parent. Must be passed as a
            keyword parameter due to *args. (Defaults to None)
        duration : Optional[float], optional
            The duration in quarters or seconds.
            (If duration is omitted or None, the duration is set so
            that self.offset ends at the max offset of args, or 0
            if there is no content.) Must be passed as a keyword
            parameter due to *args. (Defaults to None)
        number : Optional[int], optional
            The staff number. Normally, a Staff is given an integer
            number where 1 is the top staff of the part, 2 is the 2nd,
            etc. Must be passed as a keyword parameter due to *args.
            (Defaults to None)
        pack : bool, optional
            If true, Events in *args are adjusted to form a sequence
            where the first event onset is the specified group onset
            (which defaults to 0) and the onset of other events is
            the offset of the previous event in the sequence.
            Must be passed as a keyword parameter due to *args.
            (Defaults to False).

    Attributes
    ----------
        parent : Optional[EventGroup]
            The containing object or None.
        onset : float
            The onset (start) time.
        duration : float
            The duration in quarters or seconds.
        content : list[Event]
            Elements contained within this collection.
        number : Optional[int]
            The staff number. Normally a Staff is given an integer number
            where 1 is the top staff of the part, 2 is the 2nd, etc.
    """
    __slots__ = ["number"]

    def __init__(self, *args: Event,
                 parent: Optional[EventGroup] = None,
                 onset: Optional[float] = 0,
                 duration: Optional[float] = None,
                 number: Optional[int] = None,
                 pack: bool = False):
        super().__init__(parent, onset, duration, list(args), pack)
        self.number = number


    def show(self, indent: int = 0) -> "Staff":
        """Display the Staff information.

        Parameters
        ----------
        indent : int, optional
            The indentation level for display. (Defaults to 0)

        Returns
        -------
        Staff
            The Staff instance itself.
        """
        nstr = (" " + str(self.number)) if self.number else ""
        return super().show(indent, "Staff" + nstr)


    def is_measured(self):
        """Test if Staff is measured. Conforms to strict hierarchy of:
        Staff-Measure-(Note or Rest or Chord) and Chord-Note)
        """
        for measure in self.content:
            # Staff can (in theory) contain many objects such as key signature
            # or time signature. We only rule out types that are
            # outside-of-hierarchy:
            if isinstance(measure, (Score, Part, Staff, Note, Rest, Chord)):
                return False
            if isinstance(measure, Measure) and not measure.is_measured():
                return False
        return True


    def remove_measures(self) -> "Staff":
        """Modify Staff by removing all Measures.  Notes are "lifted"
        from Measures to become direct content of this Staff. There is
        no special handling for notes tied to or from another Staff,
        so normally this method should be used only on a Staff where
        ties have been merged (see `merge_tied_notes()`).
        This method is normally called from `remove_measures()` in Part,
        which insures that this Staff is not shared, so it is safe to
        modify it. If called directly, the caller, to avoid unintended
        side effects, must ensure that this Staff is not shared data.
        Only Note and KeySignature objects are copied from Measures
        to the Staff. All other objects are removed.

        Returns
        -------
        Staff
            A Staff with all Measures removed.
        """
        new_content = []
        for measure in self.content:
            if isinstance(measure, Measure):
                for event in measure.content:
                    if isinstance(event, (Note, KeySignature)):
                        new_content.append(event)
                    # else ignore the event
            else:  # non-Measure objects are simply copied
                new_content.append(measure)
        self.content = new_content
        return self<|MERGE_RESOLUTION|>--- conflicted
+++ resolved
@@ -674,49 +674,6 @@
 
 
 class TimeSignature(Event):
-<<<<<<< HEAD
-    """
-    TimeSignature is a zero-duration Event with timesig info.
-
-    Parameters
-    ----------
-    delta
-        start time in quarters as an delta from parent's start time
-    # duration  # TODO
-    #     duration in quarters
-    # _parent  # TODO
-    #     weak reference to containing object if any
-    beat
-        the so-called "numerator" of the time signature: beats per measure, a number, which may be a fraction.
-    beat_type
-        the so-called "denominator" of the time signature: a whole number power of 2, e.g. 1, 2, 4, 8, 16, 32, 64.
-    """
-
-    def __init__(self, beat=4, beat_type=4, delta=0):
-        super().__init__(0, delta)
-        self.beat = beat
-        self.beat_type = beat_type
-        self.check_valid()
-
-    def check_valid(self):
-        def is_power_of_two(n):
-            return n > 0 and (n & (n - 1)) == 0
-
-        if not is_power_of_two(self.beat_type):
-            raise ValueError(f"Beat type set as {self.beat_type} must be a power of 2.")
-
-    def copy(self):
-        """Make a copy of just this object with no parent."""
-        return TimeSignature(self.beat, self.beat_type, delta=self.delta)
-
-    def show(self, indent=0):
-        print(
-            " " * indent,
-            f"TimeSignature at {self.onset:0.3f} delta ",
-            f"{self.delta:0.3f}: {self.beat}/{self.beat_type}",
-            sep="",
-        )
-=======
     """TimeSignature is a zero-duration Event with timesig info.
 
     Parameters
@@ -773,7 +730,6 @@
         """
         print(" " * indent, f"TimeSignature at {self.onset:0.3f}: ",
               f"{self.upper}/{self.lower}", sep="")
->>>>>>> 61f299a0
         return self
 
 
